language: python
python:
  - "2.7"
  - "3.5"
  - "3.6"
# command to install dependencies
install:
  - pip install -r pip_requirements_readthedocs.txt
  - pip install -r pip_requirements_tests.txt
# command to run tests
script:
  - set -e
  - python --version
<<<<<<< HEAD
  - python -m coverage run test/run_all.py
  - python -m coverage xml -i --include */asammdf/*
  - python-codacy-coverage -r coverage.xml
=======
  - python test/run_all.py
  - python -m sphinx -nW -b html documentation documentation/_build/html
>>>>>>> 753ddf2d

after_success:<|MERGE_RESOLUTION|>--- conflicted
+++ resolved
@@ -11,13 +11,9 @@
 script:
   - set -e
   - python --version
-<<<<<<< HEAD
   - python -m coverage run test/run_all.py
   - python -m coverage xml -i --include */asammdf/*
   - python-codacy-coverage -r coverage.xml
-=======
-  - python test/run_all.py
   - python -m sphinx -nW -b html documentation documentation/_build/html
->>>>>>> 753ddf2d
 
 after_success: