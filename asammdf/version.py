--- conflicted
+++ resolved
@@ -1,8 +1,4 @@
 # -*- coding: utf-8 -*-
 """ asammdf version module """
 
-<<<<<<< HEAD
-__version__ = '2.8.3'
-=======
-__version__ = '3.0.0dev'
->>>>>>> e65580d1
+__version__ = '3.0.0'