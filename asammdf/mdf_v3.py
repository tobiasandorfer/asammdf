--- conflicted
+++ resolved
@@ -2905,17 +2905,6 @@
                             else:
                                 vals = vals >> bit_offset
 
-<<<<<<< HEAD
-                    if not bits == size * 8:
-                        if data_type in v23c.SIGNED_INT:
-                            vals = as_non_byte_sized_signed_int(vals, bits)
-                        else:
-                            mask = (1 << bits) - 1
-                            if vals.flags.writeable:
-                                vals &= mask
-                            else:
-                                vals = vals & mask
-=======
                         if not bits == size * 8:
                             if data_type in v23c.SIGNED_INT:
                                 vals = as_non_byte_sized_signed_int(vals, bits)
@@ -2960,7 +2949,6 @@
                         timestamps,
                         name='_',
                     ).interp(t).samples
->>>>>>> e65580d1
 
                     timestamps = t
 
